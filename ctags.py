--- conflicted
+++ resolved
@@ -204,10 +204,6 @@
     def __init__(self, p, column, match_as=None):
         self.p = p
         self.column = column
-<<<<<<< HEAD
-
-=======
->>>>>>> a53ad54a
         if isinstance(match_as, str):
             match_as = getattr(self, match_as)
 
@@ -216,12 +212,8 @@
     def __getitem__(self, index):
         self.fh.seek(index)
         self.fh.readline()
-<<<<<<< HEAD
         l = self.fh.readline().decode('utf-8', 'replace') 
         try:  return l.split('\t')[self.column]
-=======
-        try:  return self.fh.readline().split(b'\t')[self.column]
->>>>>>> a53ad54a
         # Ask forgiveness not permission
         except IndexError:
             return ''
@@ -258,30 +250,13 @@
 
     def exact_matches(self, iterator, tag):
         for l in iterator:
-<<<<<<< HEAD
             field = l.split('\t')[self.column]
             if field == tag.decode("utf-8"): yield l
-=======
-            comp = cmp(l.split('\t')[self.column], tag.decode())
-
-            if    comp == -1:    continue
-            elif  comp:          break
-
-            yield l
->>>>>>> a53ad54a
 
     def starts_with(self, iterator, tag):
         for l in iterator:
             field = l.split('\t')[self.column]
-<<<<<<< HEAD
             if field.startswith(tag.decode("utf-8")): yield l
-=======
-            comp = cmp(field, tag.decode())
-
-            if comp == -1: continue
-
-            if field.startswith(tag): yield l
->>>>>>> a53ad54a
             else: break
 
     @property
