[
    {
        "caption": "CTags: Rebuild Tags",
        "command": "rebuild_tags"
    },
    {
        "caption": "CTags: Show Symbols (file)",
        "command": "show_symbols",
    },
    {
        "caption": "CTags: Show Symbols (all)",
        "command": "show_symbols",
        "args": {
            "type": "multi"
        },
<<<<<<< HEAD
        "context": [
            {
                "key": "selector",
                "match_all": true,
                "operand": "source -source.css",
                "operator": "equal"
            }
        ]
    },
    {
        "caption": "Preferences: CTags Settings",
        "command": "edit_settings", "args":
        {
            "base_file": "${packages}/CTags/CTags.sublime-settings",
            "default": "// CTags Preferences – User\n// ================================================================\n{\n\t$0\n}\n"
        }
    },
    {
        "caption": "Preferences: CTags Key Bindings",
        "command": "edit_settings", "args":
        {
            "base_file": "${packages}/CTags/Default.sublime-keymap",
            "user_file": "${packages}/CTags/Default ($platform).sublime-keymap",
            "default": "[\n\t$0\n]\n"
        }
    },
    {
        "caption": "Preferences: CTags Mouse Bindings",
        "command": "edit_settings", "args":
        {
            "base_file": "${packages}/CTags/Default.sublime-mousemap",
            "user_file": "${packages}/CTags/Default ($platform).sublime-mousemap",
            "default": "[\n\t$0\n]\n"
        }
=======
>>>>>>> babb1a90
    }
]<|MERGE_RESOLUTION|>--- conflicted
+++ resolved
@@ -12,16 +12,7 @@
         "command": "show_symbols",
         "args": {
             "type": "multi"
-        },
-<<<<<<< HEAD
-        "context": [
-            {
-                "key": "selector",
-                "match_all": true,
-                "operand": "source -source.css",
-                "operator": "equal"
-            }
-        ]
+        }
     },
     {
         "caption": "Preferences: CTags Settings",
@@ -48,7 +39,5 @@
             "user_file": "${packages}/CTags/Default ($platform).sublime-mousemap",
             "default": "[\n\t$0\n]\n"
         }
-=======
->>>>>>> babb1a90
     }
 ]